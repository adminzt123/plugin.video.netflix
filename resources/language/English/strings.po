# Kodi Media Center language file
# Addon Name: Netflix
# Addon id: plugin.video.netflix
# Addon version: 0.11.25
# Addon Provider: libdev + jojo + asciidisco
msgid ""
msgstr ""
"Project-Id-Version: XBMC-Addons\n"
"Report-Msgid-Bugs-To: alanwww1@xbmc.org\n"
"POT-Creation-Date: 2017-01-01 12:00+0000\n"
"PO-Revision-Date: YEAR-MO-DA HO:MI+ZONE\n"
"Last-Translator: FULL NAME <EMAIL@ADDRESS>\n"
"Language-Team: LANGUAGE\n"
"MIME-Version: 1.0\n"
"Content-Type: text/plain; charset=UTF-8\n"
"Content-Transfer-Encoding: 8bit\n"
"Language: en\n"
"Plural-Forms: nplurals=2; plural=(n != 1)\n"

msgctxt "Addon Summary"
msgid "Netflix"
msgstr ""

msgctxt "Addon Description"
msgid "Netflix VOD Services Addon"
msgstr ""

msgctxt "Addon Disclaimer"
msgid "Some parts of this addon may not be legal in your country of residence - please check with your local laws before installing."
msgstr ""

msgctxt "#30001"
msgid "Recommendations"
msgstr ""

msgctxt "#30002"
msgid "Adult Pin"
msgstr ""

msgctxt "#30003"
msgid "Search term"
msgstr ""

msgctxt "#30004"
msgid "Password"
msgstr ""

msgctxt "#30005"
msgid "E-mail"
msgstr ""

msgctxt "#30006"
msgid "Adult verification failed"
msgstr ""

msgctxt "#30007"
msgid "Please Check your adult pin"
msgstr ""

msgctxt "#30008"
msgid "Login failed"
msgstr ""

msgctxt "#30009"
msgid "Please Check your credentials"
msgstr ""

msgctxt "#30010"
msgid "Genres"
msgstr ""

msgctxt "#30011"
msgid "Search"
msgstr ""

msgctxt "#30012"
msgid "No seasons available"
msgstr ""

msgctxt "#30013"
msgid "No matches found"
msgstr ""

msgctxt "#30014"
msgid "Account"
msgstr ""

msgctxt "#30017"
msgid "Logout"
msgstr ""

msgctxt "#30018"
msgid "Export to library"
msgstr ""

msgctxt "#30019"
msgid "Rate on Netflix"
msgstr ""

msgctxt "#30020"
msgid "Remove from 'My list'"
msgstr ""

msgctxt "#30021"
msgid "Add to 'My list'"
msgstr ""

msgctxt "#30022"
msgid "(between 0 & 10)"
msgstr ""

msgctxt "#30023"
msgid "Expert"
msgstr ""

msgctxt "#30024"
msgid "SSL verification"
msgstr ""

msgctxt "#30025"
msgid "Library"
msgstr ""

msgctxt "#30026"
msgid "Enable custom library folder"
msgstr ""

msgctxt "#30027"
msgid "Custom library path"
msgstr ""

msgctxt "#30028"
msgid "Playback error"
msgstr ""

msgctxt "#30029"
msgid "Missing Inputstream addon"
msgstr ""

msgctxt "#30030"
msgid "Remove from library"
msgstr ""

msgctxt "#30031"
msgid "Change library title"
msgstr ""

msgctxt "#30032"
msgid "Tracking"
msgstr ""

msgctxt "#30033"
msgid "Use Dolby Sound"
msgstr ""

msgctxt "#30034"
msgid "ESN (set automatically, can be changed manually)"
msgstr ""

msgctxt "#30035"
msgid "Inputstream Addon Settings..."
msgstr ""

msgctxt "#30036"
msgid "Always use the original title on export"
msgstr ""

msgctxt "#30037"
msgid "Views"
msgstr ""

msgctxt "#30038"
msgid "Enable custom views"
msgstr ""

msgctxt "#30039"
msgid "View for folders"
msgstr ""

msgctxt "#30040"
msgid "View for movies"
msgstr ""

msgctxt "#30041"
msgid "View for shows"
msgstr ""

msgctxt "#30042"
msgid "View for seasons"
msgstr ""

msgctxt "#30043"
msgid "View for episodes"
msgstr ""

msgctxt "#30044"
msgid "View for profiles"
msgstr ""

msgctxt "#30045"
msgid "[COLOR cyan][B]-- NEXT PAGE --[/B][/COLOR]"
msgstr ""

msgctxt "#30046"
msgid "Inputstream addon is not enabled"
msgstr ""

msgctxt "#30047"
msgid "Finally remove?"
msgstr ""

msgctxt "#30048"
msgid "Exported"
msgstr ""

msgctxt "#30049"
msgid "Update DB"
msgstr ""

msgctxt "#30050"
msgid "Update successful"
msgstr ""

msgctxt "#30051"
msgid "Request Error"
msgstr ""

msgctxt "#30052"
msgid "Unable to complete the request at this time"
msgstr ""

msgctxt "#30053"
msgid "Auto Login"
msgstr ""

msgctxt "#30054"
msgid "Enable Auto Login"
msgstr ""

msgctxt "#30055"
msgid "Profile"
msgstr ""

msgctxt "#30056"
msgid "ID"
msgstr ""

msgctxt "#30057"
msgid "Select profile in profile listing -> context menu"
msgstr ""

msgctxt "#30058"
msgid "Auto Login enabled!"
msgstr ""

<<<<<<< HEAD
msgctxt "#30060"
msgid "Enable HEVC profiles (f.e. 4k for Android)"
=======
msgctxt "#30059"
msgid "Switch accounts"
>>>>>>> a4c7f367
msgstr ""<|MERGE_RESOLUTION|>--- conflicted
+++ resolved
@@ -253,11 +253,10 @@
 msgid "Auto Login enabled!"
 msgstr ""
 
-<<<<<<< HEAD
+msgctxt "#30059"
+msgid "Switch accounts"
+msgstr ""
+
 msgctxt "#30060"
 msgid "Enable HEVC profiles (f.e. 4k for Android)"
-=======
-msgctxt "#30059"
-msgid "Switch accounts"
->>>>>>> a4c7f367
 msgstr ""