# -*- coding: utf-8 -*-
# Author: asciidisco
# Module: service
# Created on: 13.01.2017
# License: MIT https://goo.gl/5bMj3H

"""Kodi plugin for Netflix (https://netflix.com)"""


import threading
import socket
from SocketServer import TCPServer
<<<<<<< HEAD
from datetime import datetime, timedelta
import xbmc
=======
>>>>>>> b9ceaf63
from resources.lib.KodiHelper import KodiHelper
from resources.lib.KodiMonitor import KodiMonitor
from resources.lib.MSLHttpRequestHandler import MSLHttpRequestHandler
from resources.lib.NetflixHttpRequestHandler import NetflixHttpRequestHandler


def select_unused_port():
    """
    Helper function to select an unused port on the host machine

    :return: int - Free port
    """
    sock = socket.socket(socket.AF_INET, socket.SOCK_STREAM)
    sock.bind(('127.0.0.1', 0))
    _, port = sock.getsockname()
    sock.close()
    return port


def strp(value, form):
    """
    Helper function to safely create datetime objects from strings

    :return: datetime - parsed datetime object
    """
    # pylint: disable=broad-except
    from time import strptime
    def_value = datetime.utcfromtimestamp(0)
    try:
        return datetime.strptime(value, form)
    except TypeError:
        try:
            return datetime(*(strptime(value, form)[0:6]))
        except ValueError:
            return def_value
    except Exception:
        return def_value


class NetflixService(object):
    """
    Netflix addon service
    """
    def __init__(self):
        # init kodi helper (for logging)
        self.kodi_helper = KodiHelper()

        self.last_schedule_check = datetime.now()
        self.schedule_check_interval = int(self.kodi_helper.get_setting(
            'schedule_check_interval'))
        self.startidle = 0
        self.freq = int('0' + self.kodi_helper.get_setting('auto_update'))

        # pick & store a port for the MSL service
        msl_port = select_unused_port()
        self.kodi_helper.set_setting('msl_service_port', str(msl_port))
        self.kodi_helper.log(msg='[MSL] Picked Port: ' + str(msl_port))

        # pick & store a port for the internal Netflix HTTP proxy service
        ns_port = select_unused_port()
        self.kodi_helper.set_setting('netflix_service_port', str(ns_port))
        self.kodi_helper.log(msg='[NS] Picked Port: ' + str(ns_port))

        # server defaults
        TCPServer.allow_reuse_address = True

        # configure the MSL Server
        self.msl_server = TCPServer(('127.0.0.1', msl_port),
                                    MSLHttpRequestHandler)
        self.msl_server.server_activate()
        self.msl_server.timeout = 1

        # configure the Netflix Data Server
        self.ns_server = TCPServer(('127.0.0.1', ns_port),
                                   NetflixHttpRequestHandler)
        self.ns_server.server_activate()
        self.ns_server.timeout = 1

    def _start_servers(self):
        # start thread for MLS servie
        msl_thread = threading.Thread(target=self.msl_server.serve_forever)
        msl_thread.daemon = True
        msl_thread.start()

        # start thread for Netflix HTTP service
        ns_thread = threading.Thread(target=self.ns_server.serve_forever)
        ns_thread.daemon = True
        ns_thread.start()

    def _shutdown(self):
        # MSL service shutdown sequence
        self.msl_server.server_close()
        self.msl_server.socket.close()
        self.msl_server.shutdown()
        self.kodi_helper.log(msg='Stopped MSL Service')

        # Netflix service shutdown sequence
        self.ns_server.server_close()
        self.ns_server.socket.close()
        self.ns_server.shutdown()
        self.kodi_helper.log(msg='Stopped HTTP Service')

    def _is_idle(self):
        if self.kodi_helper.get_setting('wait_idle') != 'true':
            return True

        lastidle = xbmc.getGlobalIdleTime()
        if xbmc.Player().isPlaying():
            self.startidle = lastidle
        if lastidle < self.startidle:
            self.startidle = 0
        idletime = lastidle - self.startidle
        return idletime >= 300

    def _update_running(self):
        update = self.kodi_helper.get_setting('update_running') or 'false'
        if update != 'false':
            starttime = strp(update, '%Y-%m-%d %H:%M')
            if (starttime + timedelta(hours=6)) <= datetime.now():
                self.kodi_helper.set_setting('update_running', 'false')
                self.kodi_helper.log(
                    'Canceling previous library update - duration > 6 hours',
                    xbmc.LOGWARNING)
            else:
                self.kodi_helper.log('DB Update already running')
                return True
        return False

    def run(self):
        """
        Main loop. Runs until xbmc.Monitor requests abort
        """
        self._start_servers()
        monitor = xbmc.Monitor()
        while not monitor.abortRequested():
            try:
                if self.library_update_scheduled() and self._is_idle():
                    self.update_library()
            except RuntimeError as exc:
                self.kodi_helper.log(
                    'RuntimeError: {}'.format(exc), xbmc.LOGERROR)
            if monitor.waitForAbort(5):
                break
        self._shutdown()

    def library_update_scheduled(self):
        """
        Checks if the scheduled time for a library update has been reached
        """
        now = datetime.now()
        next_schedule_check = (self.last_schedule_check +
                               timedelta(
                                   minutes=self.schedule_check_interval))

        if not self.freq or now <= next_schedule_check:
            self.kodi_helper.log('Auto-update disabled or schedule check '
                                 'interval not complete yet ({} / {}).'
                                 .format(now, next_schedule_check))
            return False

        self.last_schedule_check = now
        time = self.kodi_helper.get_setting('update_time') or '00:00'
        lastrun_date = (self.kodi_helper.get_setting('last_update') or
                        '1970-01-01')

        lastrun_full = lastrun_date + ' ' + time[0:5]
        lastrun = strp(lastrun_full, '%Y-%m-%d %H:%M')
        freqdays = [0, 1, 2, 5, 7][self.freq]
        nextrun = lastrun + timedelta(days=freqdays)

        self.kodi_helper.log(
            'It\'s currently {}, next run is scheduled for {}'
            .format(now, nextrun))

        return now >= nextrun

    def update_library(self):
        """
        Triggers an update of the local Kodi library
        """
        if not self._update_running():
            self.kodi_helper.log('Triggering library update', xbmc.LOGNOTICE)
            xbmc.executebuiltin(
                ('XBMC.RunPlugin(plugin://{}/?action=export-new-episodes'
                 '&inbackground=True)')
                .format(self.kodi_helper.get_addon().getAddonInfo('id')))


if __name__ == '__main__':
<<<<<<< HEAD
    NetflixService().run()
=======
    MONITOR = KodiMonitor(KODI_HELPER, KODI_HELPER.log)

    # start thread for MLS servie
    MSL_THREAD = threading.Thread(target=MSL_SERVER.serve_forever)
    MSL_THREAD.daemon = True
    MSL_THREAD.start()

    # start thread for Netflix HTTP service
    NS_THREAD = threading.Thread(target=NS_SERVER.serve_forever)
    NS_THREAD.daemon = True
    NS_THREAD.start()

    # kill the services if kodi monitor tells us to
    while not MONITOR.abortRequested():
        MONITOR.update_playback_progress()

        if MONITOR.waitForAbort(5):
            MSL_SERVER.shutdown()
            NS_SERVER.shutdown()
            break

    # MSL service shutdown sequence
    MSL_SERVER.server_close()
    MSL_SERVER.socket.close()
    MSL_SERVER.shutdown()
    KODI_HELPER.log(msg='Stopped MSL Service')

    # Netflix service shutdown sequence
    NS_SERVER.server_close()
    NS_SERVER.socket.close()
    NS_SERVER.shutdown()
    KODI_HELPER.log(msg='Stopped HTTP Service')
>>>>>>> b9ceaf63
<|MERGE_RESOLUTION|>--- conflicted
+++ resolved
@@ -10,11 +10,8 @@
 import threading
 import socket
 from SocketServer import TCPServer
-<<<<<<< HEAD
 from datetime import datetime, timedelta
 import xbmc
-=======
->>>>>>> b9ceaf63
 from resources.lib.KodiHelper import KodiHelper
 from resources.lib.KodiMonitor import KodiMonitor
 from resources.lib.MSLHttpRequestHandler import MSLHttpRequestHandler
@@ -148,8 +145,9 @@
         Main loop. Runs until xbmc.Monitor requests abort
         """
         self._start_servers()
-        monitor = xbmc.Monitor()
+        monitor = KodiMonitor(self.kodi_helper, self.kodi_helper.log)
         while not monitor.abortRequested():
+            monitor.update_playback_progress()
             try:
                 if self.library_update_scheduled() and self._is_idle():
                     self.update_library()
@@ -204,39 +202,4 @@
 
 
 if __name__ == '__main__':
-<<<<<<< HEAD
-    NetflixService().run()
-=======
-    MONITOR = KodiMonitor(KODI_HELPER, KODI_HELPER.log)
-
-    # start thread for MLS servie
-    MSL_THREAD = threading.Thread(target=MSL_SERVER.serve_forever)
-    MSL_THREAD.daemon = True
-    MSL_THREAD.start()
-
-    # start thread for Netflix HTTP service
-    NS_THREAD = threading.Thread(target=NS_SERVER.serve_forever)
-    NS_THREAD.daemon = True
-    NS_THREAD.start()
-
-    # kill the services if kodi monitor tells us to
-    while not MONITOR.abortRequested():
-        MONITOR.update_playback_progress()
-
-        if MONITOR.waitForAbort(5):
-            MSL_SERVER.shutdown()
-            NS_SERVER.shutdown()
-            break
-
-    # MSL service shutdown sequence
-    MSL_SERVER.server_close()
-    MSL_SERVER.socket.close()
-    MSL_SERVER.shutdown()
-    KODI_HELPER.log(msg='Stopped MSL Service')
-
-    # Netflix service shutdown sequence
-    NS_SERVER.server_close()
-    NS_SERVER.socket.close()
-    NS_SERVER.shutdown()
-    KODI_HELPER.log(msg='Stopped HTTP Service')
->>>>>>> b9ceaf63
+    NetflixService().run()